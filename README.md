# Nammu: Desktop GUI for ORACC

To run Nammu on your computer, you can download it from
<<<<<<< HEAD
[here](https://github.com/oracc/nammu/releases/download/0.7.1/nammu-0.7.1.jar)
=======
[here](https://github.com/oracc/nammu/releases/download/0.7/nammu-0.7.0.jar)
>>>>>>> 86087e9f
and just double click on it to open it.

## What is ORACC?
ORACC is the [Open Richly Annotated Cuneiform Corpus](http://oracc.org).
It provides open-access, standards-based publication platforms, research tools
and teaching resources for Assyriology and ancient Near Eastern History,
hosting around 40 academic research projects worldwide.

ORACC has become established as one of the core online resources in the world
of ancient Near Eastern studies. It originated in an AHRC-funded research project
[Prof. Eleanor Robson](https://www.ucl.ac.uk/history/people/academic-staff/eleanor-robson)
ran at the University of Cambridge several years ago and is now continuing to
run from University College London in collaboration with University of
Pennsylvania (Philadelphia).


## What is Nammu?
Nammu is a desktop GUI that enables ORACC content creators to edit, check and
upload transliterations of Sumerian texts in the form of text files in
[ASCII Transliteration Format](http://oracc.museum.upenn.edu/doc/help/editinginatf/)
(ATF). It is being developed as a text editor with extended functionality.

At the time of writing, ORACC content creators use an Emacs plugin for edition,
validation and lemmatisation of ATF files. This plugin can only be installed as
part of [Emacs](http://oracc.museum.upenn.edu/doc/help/usingemacs/emacssetup/index.html),
which has a steep learning curve.

With Nammu, we intend to make a user friendly tool that would replace the use
of the ORACC Emacs plugin. This will help lower the access barriers to the use
of ORACC, enabling more projects to adopt it.

Nammu is currently being developed by the
[UCL Research Software Development Group](https://www.ucl.ac.uk/research-it-services/about/research-software-development).

<img src="./doc/mockups/nammu_0.6.png" align="center" width="90%">


## Validation and lemmatisation of ATF files

In order to validate ATF files, Nammu uses two approaches:
* Online validation against ORACC server, configurable on the settings menu.
* Offline validation using [pyORACC](https://github.com/oracc/pyoracc), the new
ATF parser developed by UCL RSDT.

Lemmatisation can only be done online with the ORACC server.


#### Validation and lemmatisation against the ORACC server
The ORACC server is hosted at University of Pennsylvania (Philadelphia) and
maintained by [Prof. Steve Tinney](https://www.ling.upenn.edu/people/tinney).
The ORACC server provides SOAP web services for validation and lemmatisation
of ATF files. Nammu acts as a SOAP client, requesting the server to validate
and lemmatise ATF files, and then presents the server output in the GUI.


#### Validation with pyORACC
Validation against the ORACC server requires the user to have Internet access.
Since this is not always the case, the UCL RSDG is also developing
an ATF parsing tool to provide offline initial ATF validation.
This tool is called pyORACC and you can find more information about it
[here](https://github.com/oracc/pyoracc).

Nammu uses pyORACC in two different ways:

* __Syntax highlighting__: This feature allows for users to detect errors while they
are typing the text. This type of validation helps users check for text
correctness like spelling errors in keywords, word ordering in each line, etc.
It won't however highlight errors in the transliterated words, lemmas or translations.
* __Offline validation__ (under development): Users can select to do an offline
validation using pyORACC when they don't have Internet access. This will return
error messages coming from pyORACC and presented in the GUI to guide the user
on how to correct them.


## How to run Nammu

To run Nammu on your computer, you can download it from
<<<<<<< HEAD
[here](https://github.com/oracc/nammu/releases/download/0.7.1/nammu-0.7.1.jar)
=======
[here](https://github.com/oracc/nammu/releases/download/0.7/nammu-0.7.0.jar)
>>>>>>> 86087e9f
and just double click on it to open it and use it.

If you find any problem trying to open it, have a look in the [Troubleshooting](#known-problems-and-troubleshooting) section.

## Default keystrokes

There's a set of default keystrokes for all actions that can be done with Nammu:

| Action | Keystroke |
|--|--|
|New File| Ctrl/Cmd + N|
|Open File| Ctrl/Cmd + O|
|Close File| Ctrl/Cmd + W|
|Save As | Ctrl/Cmd + E|
|Save File| Ctrl/Cmd + S|
|Validate| Ctrl/Cmd + D|
|Lemmatise|Ctrl/Cmd + L|
|Undo| Ctrl/Cmd + Z|
|Redo| Ctrl/Cmd + Y|
|Find| Ctrl/Cmd + F|
|Find next| Ctrl/Cmd + G |
|Replace all | Ctrl/Cmd + A|
|Replace one | Ctrl/Cmd + R|
|Show Help| Ctrl/Cmd + H|
|Split Editor Horizontally| Ctrl/Cmd + .|
|Split Editor Vertically| Ctrl/Cmd + ;|
|Syntax Highlight Switch| Ctrl/Cmd + T|


These are in your settings file and will be editable from the settings menu on a later release.


## Getting help
If you run into trouble, or have any questions or suggestions, you can get in
touch with Nammu's developers by creating a new issue in this repository and
telling us about your problem [here](https://github.com/oracc/nammu/issues/new).

Please follow the guidelines to help us better understand and reproduce your
problem.

## Known problems and troubleshooting
If you try to open Nammu and it doesn't work, it might be that you don't have
Java installed. You can check if you do by opening a terminal and typing:

`java`

If that command is not recognised, then you'll need to download and install
the Java Runtime Environment (JRE). You can find the appropriate JRE
installable file for your operating system
[here](http://www.oracle.com/technetwork/java/javase/downloads/jre8-downloads-2133155.html).

If you keep having trouble, you can also run it from the command line, like this:

`java -jar /path/to/nammu.jar`

This will output a clearer log message about what the problem is.

### Known problems:
* Nammu doesn't validate or lemmatise properly when filenames include a space.
* Nammu is slow when files are large due to syntax highlighting on every key
stroke. We are working on fixing this issue. As a temporary work around, it's
possible to switch off syntax highlight by clicking on the corresponding toolbar
button.

A full list of issues can be found [here](https://github.com/oracc/nammu/issues).

If you have any other suggestions, new features you'd like us to work on, or
any other comment, please let us know by creating a new issue [here](https://github.com/oracc/nammu/issues/new).


## Nammu's configuration for advanced users:

#### Nammu's config and logging
The first time Nammu is run, it will create automatically a hidden folder in
your home directory (`$HOME` in Unix machines and `%USERPROFILE%` in Windows
machines) called `.nammu`. Alternatively, this folder can be installed elsewhere
by setting a new environment variable called `NAMMU_CONFIG_PATH` that points to
the desired location where the `.nammu` folder and its contents will be stored.

This folder will contain a log file with debug information output by Nammu and
a [YAML file](https://github.com/oracc/nammu/blob/master/resources/config/logging.yaml)
containing some configuration on how the logging works.

You can see [here](https://github.com/oracc/nammu/blob/development/resources/config/logging.yaml)
the default logging configuration.

There is also [a configuration file](https://github.com/oracc/nammu/blob/master/resources/config/settings.yaml)
for shortcuts, preferred working directory, preferred list of ORACC projects,
etc. This will be fully editable from Nammu, but for now only working directory
and lemmatisation server can be edited from the settings window.


#### Notes on Nammu's software development

Nammu is being developed in [Jython](http://www.jython.org), an
implementation of the Python language designed to run on the Java platform.
The installable for Nammu is a JAR file containing Nammu's code as well as all
the necessary Java and Python libraries to run it, like pyORACC, logging, etc.

JAR files can be run in any platform as long as the
[Java Virtual Machine](https://en.wikipedia.org/wiki/Java_virtual_machine)
has been installed. It doesn't require any other extra configuration.

### Requirements

Nammu is designed for and tested on Java 8. It is not currently possible to build the jar file using Java 7 due to problems with `jython-swingutils`. For more information on this issue and to follow progress in resolving it check out [this issue](https://github.com/oracc/nammu/issues/240).

#### Contributors

If you want to contribute to the code, or you want to install and run the code
to customize it instead of just downloading the JAR file, you will first need
to install a few requirements:
* [Maven](https://maven.apache.org), a project management and building
tool for Java. This gathers all the dependencies of the project (e.g. Jython,
pyORACC, logging, etc.), runs tests, compiles the code in a JAR file, etc.)
* The Java Development Kit (JDK).
* Optionally `git` so you can clone the repo instead of downloading it and
contribute to it if you like.

To obtain the code and run it, you can follow these steps:

1. Clone the repo in your computer:
 `git clone git@github.com:oracc/nammu.git`
2. Download and install the [JDK](http://www.oracle.com/technetwork/java/javase/downloads/jdk8-downloads-2133151.html).
3. Download and install [Maven](https://maven.apache.org) following instructions.
4. Run the following Maven command to install the project and clean the output
from previous executions:
 ```
 mvn clean install
 ```
5. This will create Nammu's jar in the `target` folder. Then you can execute it
like this:
 ```
<<<<<<< HEAD
 java -jar  target/nammu-0.7.1.jar
=======
 java -jar  target/nammu-0.7.0.jar
>>>>>>> 86087e9f
 ```

If you find any problem or need more information, you can create an issue
[here](https://github.com/oracc/nammu/issues).


## License

Nammu is free software and has been licensed under the GNU General Public
License. You can read the full license text
[here](https://www.gnu.org/licenses/gpl-3.0.en.html).

If you want to reuse Nammu's code and have any concerns about the implications
of this license, please get in touch with us at `rc-softdev` (at) `ucl.ac.uk`.


## Links of interest

* [Blog post about Nammu](http://oracc.blogspot.co.uk/2016/07/editing-atf-with-nammu.html)
by Prof. Eleanor Robson.
* [ORACC](http://oracc.museum.upenn.edu)'s official website.
* The ORACC [project list](http://oracc.museum.upenn.edu/projectlist.html).
* [ORACC's help](http://oracc.museum.upenn.edu/doc/help/visitingoracc/index.html).
* [ORACC at GitHub](https://github.com/oracc).
* [Slides](http://slides.com/raquelalegre/oracc-7#/) for seminar about ORACC
and UCL RSDG collaboration at UCL Digital Humanities (27th April 2016)<|MERGE_RESOLUTION|>--- conflicted
+++ resolved
@@ -1,11 +1,7 @@
 # Nammu: Desktop GUI for ORACC
 
 To run Nammu on your computer, you can download it from
-<<<<<<< HEAD
 [here](https://github.com/oracc/nammu/releases/download/0.7.1/nammu-0.7.1.jar)
-=======
-[here](https://github.com/oracc/nammu/releases/download/0.7/nammu-0.7.0.jar)
->>>>>>> 86087e9f
 and just double click on it to open it.
 
 ## What is ORACC?
@@ -83,11 +79,7 @@
 ## How to run Nammu
 
 To run Nammu on your computer, you can download it from
-<<<<<<< HEAD
 [here](https://github.com/oracc/nammu/releases/download/0.7.1/nammu-0.7.1.jar)
-=======
-[here](https://github.com/oracc/nammu/releases/download/0.7/nammu-0.7.0.jar)
->>>>>>> 86087e9f
 and just double click on it to open it and use it.
 
 If you find any problem trying to open it, have a look in the [Troubleshooting](#known-problems-and-troubleshooting) section.
@@ -221,11 +213,9 @@
 5. This will create Nammu's jar in the `target` folder. Then you can execute it
 like this:
  ```
-<<<<<<< HEAD
+
  java -jar  target/nammu-0.7.1.jar
-=======
- java -jar  target/nammu-0.7.0.jar
->>>>>>> 86087e9f
+
  ```
 
 If you find any problem or need more information, you can create an issue
