<?xml version="1.0" encoding="UTF-8"?>
<project xmlns="http://maven.apache.org/POM/4.0.0" xmlns:xsi="http://www.w3.org/2001/XMLSchema-instance"
	xsi:schemaLocation="http://maven.apache.org/POM/4.0.0 http://maven.apache.org/xsd/maven-4.0.0.xsd">
	<modelVersion>4.0.0</modelVersion>

	<groupId>uk.ac.ucl.rc.development.oracc</groupId>
	<artifactId>nammu</artifactId>
	<version>1.0.0</version>
	<packaging>jar</packaging>

	<name>nammu</name>
	<url>http://maven.apache.org</url>

	<licenses>
	  <license>
	    <name>GNU General Public License (GPL)</name>
	    <url>http://www.gnu.org/licenses/gpl.txt</url>
	  </license>
	</licenses>

	<properties>
		<project.build.sourceEncoding>UTF-8</project.build.sourceEncoding>
    <maven.compiler.source>1.6</maven.compiler.source>
    <maven.compiler.target>1.6</maven.compiler.target>
	</properties>

	<dependencies>
		<dependency>
			<groupId>junit</groupId>
			<artifactId>junit</artifactId>
			<version>4.12</version>
			<scope>test</scope>
		</dependency>
		<dependency>
			<groupId>org.python</groupId>
			<artifactId>jython-standalone</artifactId>
			<version>2.7.1b3</version>
		</dependency>
		<dependency>
			<groupId>info.cukes</groupId>
			<artifactId>cucumber-jython</artifactId>
			<version>1.2.4</version>
		</dependency>
	</dependencies>

	<build>

		<resources>
			<resource>
				<directory>python</directory>
			</resource>
		</resources>

		<plugins>

			<!-- Make sure we delete all class files, not only those in the
			     target folder. -->
		  <plugin>
			  <artifactId>maven-clean-plugin</artifactId>
		    <version>3.0.0</version>
		    <configuration>
			    <filesets>
					  <fileset>
				          <directory>./python</directory>
				          <includes>
						      <include>**/*py.class</include>
				          </includes>
					  </fileset>
						<fileset>
				          <directory>./resources/lib</directory>
				          <includes>
						      <include>*.class</include>
				          </includes>
					  </fileset>
			    </filesets>
			  </configuration>
		  </plugin>

			<plugin>
				<groupId>org.apache.maven.plugins</groupId>
				<artifactId>maven-compiler-plugin</artifactId>
				<version>3.6.2</version>
			</plugin>

			<!-- Make sure resources like toolbar icons are copied to final
            jar -->
  		<plugin>
				<artifactId>maven-resources-plugin</artifactId>
				<version>3.0.2</version>
				<executions>

					<execution>
						<id>copy-resources</id>
						<phase>validate</phase>
						<goals>
							<goal>copy-resources</goal>
						</goals>
						<configuration>
							<outputDirectory>${basedir}/target/classes/resources</outputDirectory>
							<resources>
								<resource>
									<directory>${basedir}/resources</directory>
									<filtering>false</filtering>
								</resource>
		 					</resources>
						</configuration>
					</execution>

					<execution>
						<id>copy-java-class</id>
						<phase>process-classes</phase>
						<goals>
							<goal>copy-resources</goal>
						</goals>
						<configuration>
							<outputDirectory>${basedir}/resources/lib</outputDirectory>
							<resources>
								<resource>
									<directory>${basedir}/target/classes</directory>
									<includes>
										<include>*.class</include>
									</includes>
								</resource>
							</resources>
						</configuration>
					</execution>

				</executions>
			</plugin>

			<!-- A little outdated plugin needed to import all the python
			modules needed by pyoracc. It works using easy_install + <param>.	-->
			<plugin>
				<groupId>net.sf.mavenjython</groupId>
				<artifactId>jython-compile-maven-plugin</artifactId>
                                <version>1.4</version>
				<executions>
					<execution>
						<id>before-tests</id>
						<phase>test-compile</phase>
						<goals>
							<goal>jython</goal>
						</goals>
					</execution>
					<execution>
						<id>packaging</id>
						<phase>package</phase>
						<goals>
							<goal>jython</goal>
						</goals>
					</execution>
				</executions>
				<configuration>
<<<<<<< HEAD
                    <libraries>
                                                <param>--index-url=https://pypi.python.org/simple/</param>
                                                <param>requests&lt;2.12.0</param>
                                                <!--param>pytest&lt;3.0</param-->
=======
                                        <libraries>
                                                <param>--index-url=https://pypi.python.org/simple/</param>
                                                <param>requests&lt;2.12.0</param>
                                                <param>pytest&lt;3.0</param>
>>>>>>> 533dea61
						<param>pyyaml</param>
						<param>mako</param>
						<param>ply</param>
						<param>jython-swingutils</param>
						<param>https://github.com/ucl/pyoracc/archive/80313c17744c8aea6196a854656e4aed2d1835b8.tar.gz</param>

					</libraries>
				</configuration>
			</plugin>

			<!-- Aggregate the project output along with its dependencies, and
			other files into a single distributable archive. Note if this plugin
			is not used, jython.jar which is essential won't be attached and
			Nammu won't work. -->
			<plugin>
				<artifactId>maven-assembly-plugin</artifactId>
				<version>2.6</version>
				<configuration>
					<archive>
						<manifest>
							<mainClass>uk.ac.ucl.rc.development.oracc.nammu.Nammu</mainClass>
						</manifest>
						<manifestEntries>
	            <SplashScreen-Image>resources/images/oracc.gif</SplashScreen-Image>
	          </manifestEntries>
					</archive>
					<descriptorRefs>
						<descriptorRef>jar-with-dependencies</descriptorRef>
					</descriptorRefs>
					<!-- The jar-with-dependencies is our main distributable jar, so
					give it a sensible name and remove the default suffix
					reated by this plugin -->
					<appendAssemblyId>false</appendAssemblyId>
				</configuration>
				<executions>
					<execution>
						<phase>package</phase>
						<goals>
							<goal>assembly</goal>
						</goals>
					</execution>
				</executions>
			</plugin>

		</plugins>

	</build>

	<reporting>
		<plugins>

			<plugin>
				<groupId>org.apache.maven.plugins</groupId>
				<artifactId>maven-checkstyle-plugin</artifactId>
				<version>2.15</version>
				<reportSets>
					<reportSet>
						<reports>
							<report>checkstyle</report>
						</reports>
					</reportSet>
				</reportSets>
			</plugin>

			<plugin>
				<groupId>org.codehaus.mojo</groupId>
				<artifactId>cobertura-maven-plugin</artifactId>
				<version>2.7</version>
			</plugin>

			<plugin>
				<groupId>org.codehaus.mojo</groupId>
				<artifactId>findbugs-maven-plugin</artifactId>
				<version>3.0.3</version>
			</plugin>

			<plugin>
				<groupId>org.apache.maven.plugins</groupId>
				<artifactId>maven-pmd-plugin</artifactId>
				<version>3.5</version>
			</plugin>

		</plugins>
	</reporting>

</project><|MERGE_RESOLUTION|>--- conflicted
+++ resolved
@@ -151,17 +151,11 @@
 					</execution>
 				</executions>
 				<configuration>
-<<<<<<< HEAD
-                    <libraries>
-                                                <param>--index-url=https://pypi.python.org/simple/</param>
-                                                <param>requests&lt;2.12.0</param>
-                                                <!--param>pytest&lt;3.0</param-->
-=======
-                                        <libraries>
-                                                <param>--index-url=https://pypi.python.org/simple/</param>
-                                                <param>requests&lt;2.12.0</param>
-                                                <param>pytest&lt;3.0</param>
->>>>>>> 533dea61
+
+          <libraries>
+            <param>--index-url=https://pypi.python.org/simple/</param>
+            <param>requests&lt;2.12.0</param>
+            <!--param>pytest&lt;3.0</param-->
 						<param>pyyaml</param>
 						<param>mako</param>
 						<param>ply</param>
