'''
Copyright 2015 - 2017 University College London.

This file is part of Nammu.

Nammu is free software: you can redistribute it and/or modify
it under the terms of the GNU General Public License as published by
the Free Software Foundation, either version 3 of the License, or
(at your option) any later version.

Nammu is distributed in the hope that it will be useful,
but WITHOUT ANY WARRANTY; without even the implied warranty of
MERCHANTABILITY or FITNESS FOR A PARTICULAR PURPOSE.  See the
GNU General Public License for more details.

You should have received a copy of the GNU General Public License
along with Nammu.  If not, see <http://www.gnu.org/licenses/>.
'''
import re
from pyoracc.atf.atflex import AtfLexer
from java.awt import Color
from javax.swing.text import StyleContext, StyleConstants
from javax.swing.text import SimpleAttributeSet
from ..utils import set_font


class SyntaxHighlighter:
    def __init__(self, controller):
        self.controller = controller
        self.setup_syntax_highlight_colours()
        self.setup_syntax_highlight_tokens()
        self.font = set_font()
        self.setup_attribs()
        self.styledoc = controller.edit_area_styledoc
        self.lexer = AtfLexer(skipinvalid=True).lexer
        self.syntax_highlight_on = True
        # This helps with access to the text area that needs to be highlighted
        self.viewport_extent = (1, 1, 1, 1)

    def setup_attribs(self):
        '''
        Initialize colours, listeners and tokens to be syntax highlighted.
        '''
        def get_attribs(color, error=False, match=False):
            '''
            Closure to make the generation of font styling cleaner.
            Note closures need to be defined before being invoked.
            '''
            attribs = SimpleAttributeSet()
            StyleConstants.setFontFamily(attribs,
                                         self.font.getFamily())
            StyleConstants.setFontSize(attribs,
                                       self.font.getSize())
            StyleConstants.setForeground(attribs,
                                         Color(*self.colorlut[color]))
            # Add yellow background to error line styling
            # White if no error, otherwise it'll keep on being yellow forever
            if error:
                StyleConstants.setBackground(attribs, Color.yellow)
            elif match:
                # TODO: Change to another background colour Eleanor likes
                StyleConstants.setBackground(attribs, Color.yellow)
            else:
                StyleConstants.setBackground(attribs, Color.white)
            return attribs

        # Create two dictionaries of attributes, one per possible bg colour:
        # one with yellow background for errors and another with default bg.
        self.attribs = {}
        self.error_attribs = {}
        self.match_attribs = {}
        for color in self.colorlut:
            self.attribs[color] = get_attribs(color)
            self.error_attribs[color] = get_attribs(color, error=True)
            self.match_attribs[color] = get_attribs(color, match=True)

    def setup_syntax_highlight_colours(self):
        '''
        Initialises the colour lookup table for syntax highlighting.
        '''
        # Syntax highlighting colors based on SOLARIZED
        self.colorlut = {}

        # Black background tones
        self.colorlut['base03'] = (0, 43, 54)
        self.colorlut['base02'] = (7, 54, 66)

        # Content tones
        self.colorlut['base01'] = (88, 110, 117)
        self.colorlut['base00'] = (101, 123, 131)
        self.colorlut['base0'] = (131, 148, 150)
        self.colorlut['base1'] = (147, 161, 161)

        # White background tones
        self.colorlut['base2'] = (238, 232, 213)
        self.colorlut['base3'] = (253, 246, 227)

        # Accent Colors
        self.colorlut['yellow'] = (181, 137, 0)
        self.colorlut['orange'] = (203, 75, 22)
        self.colorlut['red'] = (220, 50, 47)
        self.colorlut['magenta'] = (211, 54, 130)
        self.colorlut['violet'] = (108, 113, 196)
        self.colorlut['blue'] = (38, 139, 210)
        self.colorlut['cyan'] = (42, 161, 152)
        self.colorlut['green'] = (133, 153, 0)
        self.colorlut['black'] = (0, 0, 0)

    def setup_syntax_highlight_tokens(self):
        '''
        Assings colours depending on type of token.
        '''
        self.tokencolorlu = {}
        self.tokencolorlu['AMPERSAND'] = ('green', True)
        for i in AtfLexer.protocols:
            self.tokencolorlu[i] = ('magenta', False)
        for i in AtfLexer.protocol_keywords:
            self.tokencolorlu[i] = ('magenta', False)
        for i in AtfLexer.structures:
            self.tokencolorlu[i] = ('violet', False)
        for i in AtfLexer.long_argument_structures:
            self.tokencolorlu[i] = ('violet', False)
        self.tokencolorlu['DOLLAR'] = ('orange', False)
        for i in AtfLexer.dollar_keywords:
            self.tokencolorlu[i] = ('orange', False)
        self.tokencolorlu['REFERENCE'] = ('base01', False)
        self.tokencolorlu['COMMENT'] = ('base1', True)
        for i in AtfLexer.translation_keywords:
            self.tokencolorlu[i] = ('green', False)
        self.tokencolorlu['LINELABEL'] = ('yellow', False)
        self.tokencolorlu['LEM'] = ('red', False)
        self.tokencolorlu['SEMICOLON'] = ('red', False)
        self.tokencolorlu['HAT'] = ('cyan', False)

        self.tokencolorlu['NOTE'] = {}
        self.tokencolorlu['NOTE']['flagged'] = ('violet', False)
        self.tokencolorlu['NOTE']['para'] = ('magenta', False)

        self.tokencolorlu['PROJECT'] = {}
        self.tokencolorlu['PROJECT']['flagged'] = ('magenta', False)
        self.tokencolorlu['PROJECT']['transctrl'] = ('green', False)
        self.tokencolorlu['OPENR'] = ('green', False)
        self.tokencolorlu['CLOSER'] = ('green', False)
        self.tokencolorlu['default'] = ('black', False)

    def syntax_highlight(self, top_line=None, bottom_line=None,
                         top_caret=None, bottom_caret=None):
        '''
        Implements syntax highlighting based on pyoracc.
        If there are validation errors, highlight lines with errors.
        If user is doing find/replace, highlight matches.
        '''

        if top_line is not None and bottom_line is not None:
            self.viewport_extent = (top_line, bottom_line,
                                    top_caret, bottom_caret)

        error_lines = self.controller.validation_errors.keys()

        # Check that syntax highlight in on and that there is text to highlight
        no_of_chars = self.viewport_extent[3] - self.viewport_extent[2]
        if not self.syntax_highlight_on or no_of_chars < 1:
            return

        # Get only the text on the screen
        text = self.styledoc.getText(self.viewport_extent[2], no_of_chars)

        # Reset lexer and parse text
        self.lexer.input(text)
        self.lexer.lineno = 1
        while self.lexer.current_state() != 'INITIAL':
            self.lexer.pop_state()

        # Reset all styling
        defaultcolor = self.tokencolorlu['default'][0]

        # Break text into separate lines
        splittext = text.split('\n')

        # Keep background style from validation errors
        # Only process lines that are on the screen
        start_line_no = self.viewport_extent[0]
        for line_num, line in enumerate(splittext, start=start_line_no):
            if str(line_num) in error_lines:
                attribs = self.error_attribs[defaultcolor]
            else:
                attribs = self.attribs[defaultcolor]
            atfCont = self.controller.controller.atfAreaController
            pos = atfCont.getPositionFromLine(text,
                                              line_num - start_line_no + 1)
            self.styledoc.setCharacterAttributes(pos + self.viewport_extent[2],
                                                 len(line) + 1,
                                                 attribs,
                                                 True)

    # Go through each token in the text, check which type it is to assign
    # a colour to it, check which position it is to set up default or
    # error background, etc.
        for tok in self.lexer:
            if tok.type in self.tokencolorlu:
                if type(self.tokencolorlu[tok.type]) is dict:
                    # the token should be styled differently depending
                    # on state
                    try:
                        state = self.lexer.current_state()
                        color = self.tokencolorlu[tok.type][state][0]
                        styleline = self.tokencolorlu[tok.type][state][1]
                    except KeyError:
                        color = self.tokencolorlu['default'][0]
                        styleline = self.tokencolorlu['default'][1]
                else:
                    color = self.tokencolorlu[tok.type][0]
                    styleline = self.tokencolorlu[tok.type][1]
                if styleline:
                    mylength = len(splittext[tok.lineno - 1])
                else:
                    mylength = len(tok.value)
                if str(tok.lineno) in error_lines:
                    attribs = self.error_attribs[color]
                else:
                    attribs = self.attribs[color]
                self.styledoc.setCharacterAttributes(tok.lexpos +
                                                     self.viewport_extent[2],
                                                     mylength,
                                                     attribs,
                                                     True)

<<<<<<< HEAD
    def syntax_highlight_off(self):
        '''
        Remove coloring.
        TODO: Make this properly!
        '''
        # Get text from styledoc
        area_length = self.styledoc.getLength()
        text = self.styledoc.getText(0, area_length)

        # Reset lexer and parse text
        self.lexer.input(text)
        self.lexer.lineno = 1
        while self.lexer.current_state() != 'INITIAL':
            self.lexer.pop_state()

        # Reset all styling
        defaultcolor = self.tokencolorlu['default'][0]

        # Break text into separate lines
        splittext = text.split('\n')
        attribs = self.attribs[defaultcolor]

        self.styledoc.setCharacterAttributes(0,
                                             area_length,
                                             attribs,
                                             True)

        for line_num in self.controller.validation_errors.keys():
            line_no = int(line_num)

            attribs = self.error_attribs[defaultcolor]
            atfCont = self.controller.controller.atfAreaController
            pos = atfCont.getPositionFromLine(text, line_no)
            self.styledoc.setCharacterAttributes(pos,
                                                 len(splittext[line_no - 1]),
                                                 attribs,
                                                 True)
=======
        # Go through each token in the text, check which type it is to assign
        # a colour to it, check which position it is to set up default or
        # error background, etc.
        if self.syntax_highlight_on:
            for tok in self.lexer:
                if tok.type in self.tokencolorlu:
                    if type(self.tokencolorlu[tok.type]) is dict:
                        # the token should be styled differently depending
                        # on state
                        try:
                            state = self.lexer.current_state()
                            color = self.tokencolorlu[tok.type][state][0]
                            styleline = self.tokencolorlu[tok.type][state][1]
                        except KeyError:
                            color = self.tokencolorlu['default'][0]
                            styleline = self.tokencolorlu['default'][1]
                    else:
                        color = self.tokencolorlu[tok.type][0]
                        styleline = self.tokencolorlu[tok.type][1]
                    if styleline:
                        mylength = len(splittext[tok.lineno-1])
                    else:
                        mylength = len(tok.value)
                    if str(tok.lineno) in error_lines:
                        attribs = self.error_attribs[color]
                    else:
                        attribs = self.attribs[color]
                    self.styledoc.setCharacterAttributes(tok.lexpos,
                                                         mylength,
                                                         attribs,
                                                         True)
>>>>>>> a16907f8

    def highlight_matches(self, matches, offset=0, current_match=None):
        '''
        Highlight text and apply highlight background for matches, taking
        the offset into account in case we are only searching on a selection.
        '''
        self.syntax_highlight()
        for match in matches:
            start = match.start() + offset
            length = match.end() - match.start()
            # Check if this match is the current match in the find next
            # iteration
            if match == current_match:
                self._highlight_match(start, length, Color.cyan)
            else:
                self._highlight_match(start, length, Color.lightGray)

    def _highlight_match(self, position, length, color):
        '''
        Changes attributes in text area to show highlighting.
        '''
        attribs = self.match_attribs['black']
        StyleConstants.setBackground(attribs, color)
        self.styledoc.setCharacterAttributes(position,
                                             length,
                                             attribs,
                                             True)<|MERGE_RESOLUTION|>--- conflicted
+++ resolved
@@ -225,78 +225,6 @@
                                                      attribs,
                                                      True)
 
-<<<<<<< HEAD
-    def syntax_highlight_off(self):
-        '''
-        Remove coloring.
-        TODO: Make this properly!
-        '''
-        # Get text from styledoc
-        area_length = self.styledoc.getLength()
-        text = self.styledoc.getText(0, area_length)
-
-        # Reset lexer and parse text
-        self.lexer.input(text)
-        self.lexer.lineno = 1
-        while self.lexer.current_state() != 'INITIAL':
-            self.lexer.pop_state()
-
-        # Reset all styling
-        defaultcolor = self.tokencolorlu['default'][0]
-
-        # Break text into separate lines
-        splittext = text.split('\n')
-        attribs = self.attribs[defaultcolor]
-
-        self.styledoc.setCharacterAttributes(0,
-                                             area_length,
-                                             attribs,
-                                             True)
-
-        for line_num in self.controller.validation_errors.keys():
-            line_no = int(line_num)
-
-            attribs = self.error_attribs[defaultcolor]
-            atfCont = self.controller.controller.atfAreaController
-            pos = atfCont.getPositionFromLine(text, line_no)
-            self.styledoc.setCharacterAttributes(pos,
-                                                 len(splittext[line_no - 1]),
-                                                 attribs,
-                                                 True)
-=======
-        # Go through each token in the text, check which type it is to assign
-        # a colour to it, check which position it is to set up default or
-        # error background, etc.
-        if self.syntax_highlight_on:
-            for tok in self.lexer:
-                if tok.type in self.tokencolorlu:
-                    if type(self.tokencolorlu[tok.type]) is dict:
-                        # the token should be styled differently depending
-                        # on state
-                        try:
-                            state = self.lexer.current_state()
-                            color = self.tokencolorlu[tok.type][state][0]
-                            styleline = self.tokencolorlu[tok.type][state][1]
-                        except KeyError:
-                            color = self.tokencolorlu['default'][0]
-                            styleline = self.tokencolorlu['default'][1]
-                    else:
-                        color = self.tokencolorlu[tok.type][0]
-                        styleline = self.tokencolorlu[tok.type][1]
-                    if styleline:
-                        mylength = len(splittext[tok.lineno-1])
-                    else:
-                        mylength = len(tok.value)
-                    if str(tok.lineno) in error_lines:
-                        attribs = self.error_attribs[color]
-                    else:
-                        attribs = self.attribs[color]
-                    self.styledoc.setCharacterAttributes(tok.lexpos,
-                                                         mylength,
-                                                         attribs,
-                                                         True)
->>>>>>> a16907f8
-
     def highlight_matches(self, matches, offset=0, current_match=None):
         '''
         Highlight text and apply highlight background for matches, taking
