--- conflicted
+++ resolved
@@ -16,12 +16,9 @@
 You should have received a copy of the GNU General Public License
 along with Nammu.  If not, see <http://www.gnu.org/licenses/>.
 '''
-<<<<<<< HEAD
+
 from pyoracc.atf.atflex import AtfLexer
-=======
-import re
-from pyoracc.atf.common.atflex import AtfLexer
->>>>>>> 533dea61
+
 from java.awt import Color
 from javax.swing.text import StyleConstants, SimpleAttributeSet
 from ..utils import set_font
